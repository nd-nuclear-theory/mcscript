--- conflicted
+++ resolved
@@ -77,7 +77,7 @@
         - Use exception.LockContention to allow do_task() to yield on lock clash.
     + 08/16/20 (pjf): Correctly handle empty file list in save_results_multi().
     + 10/01/20 (pjf): Call tar with --sort=name so that archives have deterministic structure.
-<<<<<<< HEAD
+    + 10/09/20 (pjf): Add logic to archive_handler_hsi() to split large archives.
     + 10/11/20 (pjf): Add random value to locking protocol, to avoid clashes between
         workers within a job.
     + 12/07/20 (pjf): Write task descriptor to flag files.
@@ -101,9 +101,6 @@
     + 09/20/22 (pjf):
         - Print masked task flags as lowercase.
         - Include list of pools in toc.
-=======
-    + 10/09/20 (pjf): Add logic to archive_handler_hsi() to split large archives.
->>>>>>> c849af48
 """
 
 import datetime
